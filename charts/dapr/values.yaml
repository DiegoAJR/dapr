--- conflicted
+++ resolved
@@ -1,10 +1,6 @@
 global:
   registry: docker.io/daprio
-<<<<<<< HEAD
-  tag: "1.5.0"
-=======
   tag: "1.5.1"
->>>>>>> 7c44c95c
   dnsSuffix: ".cluster.local"
   logAsJson: false
   imagePullPolicy: IfNotPresent
